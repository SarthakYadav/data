--- conflicted
+++ resolved
@@ -36,14 +36,7 @@
         )
 
     def next(self):
-<<<<<<< HEAD
-        return next(self._it)
-
-    def get_state(self) -> Dict[str, Any]:
-        return self._it.get_state()
-=======
         return next(self._it)  # type: ignore[arg-type]
 
     def get_state(self) -> Dict[str, Any]:
-        return self._it.get_state()  # type: ignore[union-attr]
->>>>>>> db038843
+        return self._it.get_state()  # type: ignore[union-attr]