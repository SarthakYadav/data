--- conflicted
+++ resolved
@@ -36,10 +36,7 @@
     def __init__(self, iterable: Iterable[T]):
         super().__init__()
         self.iterable = iterable
-<<<<<<< HEAD
-=======
         self._it: Optional[Iterator[T]] = None
->>>>>>> db038843
 
     def reset(self, initial_state: Optional[Dict[str, Any]] = None):
         self._num_yielded = 0
@@ -65,11 +62,7 @@
             self._it = iter(self.iterable)
 
     def next(self) -> T:
-<<<<<<< HEAD
-        item = next(self._it)
-=======
         item = next(self._it)  # type: ignore [arg-type, union-attr]
->>>>>>> db038843
         self._num_yielded += 1
         return item
 
@@ -120,11 +113,7 @@
         self._num_yielded = 0
         self._started = False
         self.epoch_updater = epoch_updater or self._default_epoch_updater
-<<<<<<< HEAD
-        self._it = None
-=======
         self._it: Optional[Iterator[T]] = None
->>>>>>> db038843
 
     def reset(self, initial_state: Optional[Dict[str, Any]] = None):
         super().reset(initial_state)
@@ -133,11 +122,7 @@
             self.epoch = initial_state[self.EPOCH_KEY]
             if isinstance(self.sampler, Stateful):
                 self.sampler.load_state_dict(initial_state[self.SAMPLER_KEY])
-<<<<<<< HEAD
-                self._it = iter(self.sampler)
-=======
                 self._it = iter(self.sampler)  # type: ignore [assignment]
->>>>>>> db038843
             else:
                 if hasattr(self.sampler, "set_epoch"):
                     print("Setting epoch", self.epoch)
@@ -145,11 +130,7 @@
                 self._it = iter(self.sampler)
                 for i in range(self._num_yielded):
                     try:
-<<<<<<< HEAD
-                        next(self._it)
-=======
                         next(self._it)  # type: ignore [arg-type]
->>>>>>> db038843
                     except StopIteration:
                         raise ValueError(
                             f"Tried to fast-forward {self._num_yielded} items during init but "
@@ -167,11 +148,7 @@
 
     def next(self) -> T:
         self._started = True
-<<<<<<< HEAD
-        item = next(self._it)
-=======
         item = next(self._it)  # type: ignore [arg-type, union-attr]
->>>>>>> db038843
         self._num_yielded += 1
         return item
 
